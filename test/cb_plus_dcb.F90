--- conflicted
+++ resolved
@@ -28,11 +28,7 @@
   integer, parameter :: NUM_WORKER_BUFFER_ELEMENTS = 128
   integer, parameter :: MAX_NUM_WORKER_PER_NODE = 64
 
-<<<<<<< HEAD
-  integer, parameter :: NUM_TEST_WORKER_DATA = 100000
-=======
   integer, parameter :: NUM_TEST_WORKER_DATA = 500000
->>>>>>> 18aa11c2
   integer, parameter :: WORKER_DATA_CHUNK_SIZE = 5
 
 contains
@@ -204,12 +200,7 @@
   logical :: success
   integer :: num_elements, total_received
 
-<<<<<<< HEAD
-  integer(DATA_ELEMENT), dimension(MAX_NUM_WORKER_PER_NODE, NUM_WORKER_BUFFER_ELEMENTS) :: received_data
-=======
   integer(DATA_ELEMENT), dimension(WORKER_DATA_CHUNK_SIZE, MAX_NUM_WORKER_PER_NODE) :: received_data, expected_data
-  !integer(DATA_ELEMENT), dimension(5) :: received_data, expected_data
->>>>>>> 18aa11c2
 
   success = io_buffer % create(io_comm, node_comm, num_worker_nodes, num_channels, NUM_IO_BUFFER_ELEMENTS)
 
@@ -219,27 +210,13 @@
 
   total_received = 0
   do i_data = 1, NUM_TEST_WORKER_DATA, WORKER_DATA_CHUNK_SIZE
-<<<<<<< HEAD
-    do i_node = 1 + consumer_id, num_worker_nodes, num_consumer_procs
-      num_elements = io_buffer % get(i_node - 1, received_data, WORKER_DATA_CHUNK_SIZE * num_worker_per_node)
-=======
-      !print *, 'server receiving chunk', i_data, i_data + WORKER_DATA_CHUNK_SIZE
     do i_node = 1 + consumer_id, num_worker_nodes, num_consumer_procs
       num_elements = io_buffer % get(i_node - 1, received_data, WORKER_DATA_CHUNK_SIZE * num_worker_per_node)
       !print *, 'num_elements = ', num_elements
->>>>>>> 18aa11c2
       total_received = total_received + WORKER_DATA_CHUNK_SIZE * num_worker_per_node
 
       do i_worker = 1, num_worker_per_node
         do i_check = 1, WORKER_DATA_CHUNK_SIZE
-<<<<<<< HEAD
-          if (received_data(i_worker, i_check) .ne. compute_data_val(i_node, i_worker, i_check + i_data)) then
-            num_errors = num_errors + 1
-          end if
-        end do
-      end do
-
-=======
           expected_data(i_check, i_worker) = compute_data_val(i_node, i_worker, i_check + i_data)
           !if (received_data(i_worker, i_check) .ne. compute_data_val(i_node, i_worker, i_check + i_data)) then
             !print *, 'received vs expected: ', received_data(i_worker, i_check), compute_data_val(i_node, i_worker, i_check + i_data)
@@ -254,9 +231,6 @@
         num_errors = num_errors + 1
       end if
 
->>>>>>> 18aa11c2
-
-
 !      print *, 'Total received: ', total_received
     end do
   end do
@@ -320,11 +294,7 @@
 
   type(distributed_circular_buffer) :: io_buffer
   type(circular_buffer), dimension(MAX_NUM_WORKER_PER_NODE) :: worker_buffers
-<<<<<<< HEAD
-  integer, dimension(MAX_NUM_WORKER_PER_NODE, WORKER_DATA_CHUNK_SIZE) :: processed_data
-=======
   integer, dimension(WORKER_DATA_CHUNK_SIZE, MAX_NUM_WORKER_PER_NODE) :: processed_data
->>>>>>> 18aa11c2
   integer, dimension(WORKER_DATA_CHUNK_SIZE) :: received_data
   integer(DATA_ELEMENT)     :: dummy_element
   integer(MPI_ADDRESS_KIND) :: base_mem_ptr
@@ -364,13 +334,6 @@
 
     do j = 1, num_node_processes - 1
       num_elements = worker_buffers(j) % atomic_get(received_data, WORKER_DATA_CHUNK_SIZE)
-<<<<<<< HEAD
-      processed_data(j,:) = received_data
-    end do
-
-!    print *, 'sending ', processed_data(1:num_node_processes-1, :)
-    num_spaces = io_buffer % put(processed_data, WORKER_DATA_CHUNK_SIZE * (num_node_processes - 1))
-=======
       processed_data(:,j) = received_data
     end do
 
@@ -378,7 +341,6 @@
     !print *, 'processed data: ', processed_data(:, 1:num_node_processes-1)
     num_spaces = io_buffer % put(processed_data, WORKER_DATA_CHUNK_SIZE * (num_node_processes - 1))
     !print *, 'num_spaces = ', num_spaces
->>>>>>> 18aa11c2
     total_sent = total_sent + WORKER_DATA_CHUNK_SIZE * (num_node_processes - 1)
 !    print *, 'Total sent: ', total_sent, io_rank
 !    print *, 'num spaces: ', num_spaces
