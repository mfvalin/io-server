--- conflicted
+++ resolved
@@ -26,21 +26,11 @@
   use cb_common_module
   implicit none
 
-<<<<<<< HEAD
-!   private :: DATA_ELEMENT   ! prevent ambiguous definition if made available by another module
-!   include 'io-server/common.inc'
-
-#define CB_ELEMENT 4
-! the above line is temporary (waiting for module defining CB_ELEMENT)
-
   !> \brief maximum number of allowed dimensions for an array in this heap type
-=======
-  !> \brief maximum number of allowed dimensions
->>>>>>> 973ceed8
   integer, parameter :: MAX_ARRAY_RANK = 5
 
 ! type of a heap element (must be consistent with io-server definition)
-  integer, parameter :: HEAP_ELEMENT =  CB_ELEMENT  !<  type of a heap element (must be consistent with C code)
+  integer, parameter :: HEAP_ELEMENT =  DATA_ELEMENT  !<  type of a heap element (must be consistent with C code)
 
   !> \brief C compatible data block metadata
   type, public, bind(C) :: block_meta_c
