--- conflicted
+++ resolved
@@ -37,12 +37,8 @@
   implicit none
   class(heap), intent(INOUT) :: h    !< heap object
   integer(C_INT8_T), dimension(:,:,:,:,:), intent(OUT), pointer :: p !< 5 dimensional pointer to integer array
-<<<<<<< HEAD
-  integer, dimension(:), intent(IN) :: di  !< dimensions of array p (size(di) must be the same as rank of p)
-  type(block_meta_f08)              :: bmi !< metadata for allocated block
-=======
-  integer, dimension(:), intent(IN) :: di !< dimensions of array p (size(di) must be the same as rank of p)
->>>>>>> 16106263
+  integer, dimension(:), intent(IN) :: di  !< dimensions of array p (size(di) must be the same as rank of p)
+  type(block_meta_f08)              :: bmi !< metadata for allocated block
   integer(C_INT8_T) :: pref
   type(block_meta_c)   :: bmc
   type(C_PTR) :: cptr
@@ -76,12 +72,8 @@
   implicit none
   class(heap), intent(INOUT) :: h    !< heap object
   integer(C_INT8_T), dimension(:,:,:,:), intent(OUT), pointer :: p !< 4 dimensional pointer to integer array
-<<<<<<< HEAD
-  integer, dimension(:), intent(IN) :: di  !< dimensions of array p (size(di) must be the same as rank of p)
-  type(block_meta_f08)              :: bmi !< metadata for allocated block
-=======
-  integer, dimension(:), intent(IN) :: di !< dimensions of array p (size(di) must be the same as rank of p)
->>>>>>> 16106263
+  integer, dimension(:), intent(IN) :: di  !< dimensions of array p (size(di) must be the same as rank of p)
+  type(block_meta_f08)              :: bmi !< metadata for allocated block
   integer(C_INT8_T) :: pref
   type(block_meta_c)   :: bmc
   type(C_PTR) :: cptr
@@ -115,12 +107,8 @@
   implicit none
   class(heap), intent(INOUT) :: h    !< heap object
   integer(C_INT8_T), dimension(:,:,:), intent(OUT), pointer :: p !< 3 dimensional pointer to integer array
-<<<<<<< HEAD
-  integer, dimension(:), intent(IN) :: di  !< dimensions of array p (size(di) must be the same as rank of p)
-  type(block_meta_f08)              :: bmi !< metadata for allocated block
-=======
-  integer, dimension(:), intent(IN) :: di !< dimensions of array p (size(di) must be the same as rank of p)
->>>>>>> 16106263
+  integer, dimension(:), intent(IN) :: di  !< dimensions of array p (size(di) must be the same as rank of p)
+  type(block_meta_f08)              :: bmi !< metadata for allocated block
   integer(C_INT8_T) :: pref
   type(block_meta_c)   :: bmc
   type(C_PTR) :: cptr
@@ -154,12 +142,8 @@
   implicit none
   class(heap), intent(INOUT) :: h    !< heap object
   integer(C_INT8_T), dimension(:,:), intent(OUT), pointer :: p !< 2 dimensional pointer to integer array
-<<<<<<< HEAD
-  integer, dimension(:), intent(IN) :: di  !< dimensions of array p (size(di) must be the same as rank of p)
-  type(block_meta_f08)              :: bmi !< metadata for allocated block
-=======
-  integer, dimension(:), intent(IN) :: di !< dimensions of array p (size(di) must be the same as rank of p)
->>>>>>> 16106263
+  integer, dimension(:), intent(IN) :: di  !< dimensions of array p (size(di) must be the same as rank of p)
+  type(block_meta_f08)              :: bmi !< metadata for allocated block
   integer(C_INT8_T) :: pref
   type(block_meta_c)   :: bmc
   type(C_PTR) :: cptr
@@ -193,12 +177,8 @@
   implicit none
   class(heap), intent(INOUT) :: h    !< heap object
   integer(C_INT8_T), dimension(:), intent(OUT), pointer :: p !< 1 dimensional pointer to integer array
-<<<<<<< HEAD
-  integer, dimension(:), intent(IN) :: di  !< dimensions of array p (size(di) must be the same as rank of p)
-  type(block_meta_f08)              :: bmi !< metadata for allocated block
-=======
-  integer, dimension(:), intent(IN) :: di !< dimensions of array p (size(di) must be the same as rank of p)
->>>>>>> 16106263
+  integer, dimension(:), intent(IN) :: di  !< dimensions of array p (size(di) must be the same as rank of p)
+  type(block_meta_f08)              :: bmi !< metadata for allocated block
   integer(C_INT8_T) :: pref
   type(block_meta_c)   :: bmc
   type(C_PTR) :: cptr
@@ -232,12 +212,8 @@
   implicit none
   class(heap), intent(INOUT) :: h    !< heap object
   integer(C_SHORT), dimension(:,:,:,:,:), intent(OUT), pointer :: p !< 5 dimensional pointer to integer array
-<<<<<<< HEAD
-  integer, dimension(:), intent(IN) :: di  !< dimensions of array p (size(di) must be the same as rank of p)
-  type(block_meta_f08)              :: bmi !< metadata for allocated block
-=======
-  integer, dimension(:), intent(IN) :: di !< dimensions of array p (size(di) must be the same as rank of p)
->>>>>>> 16106263
+  integer, dimension(:), intent(IN) :: di  !< dimensions of array p (size(di) must be the same as rank of p)
+  type(block_meta_f08)              :: bmi !< metadata for allocated block
   integer(C_SHORT) :: pref
   type(block_meta_c)   :: bmc
   type(C_PTR) :: cptr
@@ -271,12 +247,8 @@
   implicit none
   class(heap), intent(INOUT) :: h    !< heap object
   integer(C_SHORT), dimension(:,:,:,:), intent(OUT), pointer :: p !< 4 dimensional pointer to integer array
-<<<<<<< HEAD
-  integer, dimension(:), intent(IN) :: di  !< dimensions of array p (size(di) must be the same as rank of p)
-  type(block_meta_f08)              :: bmi !< metadata for allocated block
-=======
-  integer, dimension(:), intent(IN) :: di !< dimensions of array p (size(di) must be the same as rank of p)
->>>>>>> 16106263
+  integer, dimension(:), intent(IN) :: di  !< dimensions of array p (size(di) must be the same as rank of p)
+  type(block_meta_f08)              :: bmi !< metadata for allocated block
   integer(C_SHORT) :: pref
   type(block_meta_c)   :: bmc
   type(C_PTR) :: cptr
@@ -310,12 +282,8 @@
   implicit none
   class(heap), intent(INOUT) :: h    !< heap object
   integer(C_SHORT), dimension(:,:,:), intent(OUT), pointer :: p !< 3 dimensional pointer to integer array
-<<<<<<< HEAD
-  integer, dimension(:), intent(IN) :: di  !< dimensions of array p (size(di) must be the same as rank of p)
-  type(block_meta_f08)              :: bmi !< metadata for allocated block
-=======
-  integer, dimension(:), intent(IN) :: di !< dimensions of array p (size(di) must be the same as rank of p)
->>>>>>> 16106263
+  integer, dimension(:), intent(IN) :: di  !< dimensions of array p (size(di) must be the same as rank of p)
+  type(block_meta_f08)              :: bmi !< metadata for allocated block
   integer(C_SHORT) :: pref
   type(block_meta_c)   :: bmc
   type(C_PTR) :: cptr
@@ -349,12 +317,8 @@
   implicit none
   class(heap), intent(INOUT) :: h    !< heap object
   integer(C_SHORT), dimension(:,:), intent(OUT), pointer :: p !< 2 dimensional pointer to integer array
-<<<<<<< HEAD
-  integer, dimension(:), intent(IN) :: di  !< dimensions of array p (size(di) must be the same as rank of p)
-  type(block_meta_f08)              :: bmi !< metadata for allocated block
-=======
-  integer, dimension(:), intent(IN) :: di !< dimensions of array p (size(di) must be the same as rank of p)
->>>>>>> 16106263
+  integer, dimension(:), intent(IN) :: di  !< dimensions of array p (size(di) must be the same as rank of p)
+  type(block_meta_f08)              :: bmi !< metadata for allocated block
   integer(C_SHORT) :: pref
   type(block_meta_c)   :: bmc
   type(C_PTR) :: cptr
@@ -388,12 +352,8 @@
   implicit none
   class(heap), intent(INOUT) :: h    !< heap object
   integer(C_SHORT), dimension(:), intent(OUT), pointer :: p !< 1 dimensional pointer to integer array
-<<<<<<< HEAD
-  integer, dimension(:), intent(IN) :: di  !< dimensions of array p (size(di) must be the same as rank of p)
-  type(block_meta_f08)              :: bmi !< metadata for allocated block
-=======
-  integer, dimension(:), intent(IN) :: di !< dimensions of array p (size(di) must be the same as rank of p)
->>>>>>> 16106263
+  integer, dimension(:), intent(IN) :: di  !< dimensions of array p (size(di) must be the same as rank of p)
+  type(block_meta_f08)              :: bmi !< metadata for allocated block
   integer(C_SHORT) :: pref
   type(block_meta_c)   :: bmc
   type(C_PTR) :: cptr
@@ -427,12 +387,8 @@
   implicit none
   class(heap), intent(INOUT) :: h    !< heap object
   integer(C_INT), dimension(:,:,:,:,:), intent(OUT), pointer :: p !< 5 dimensional pointer to integer array
-<<<<<<< HEAD
-  integer, dimension(:), intent(IN) :: di  !< dimensions of array p (size(di) must be the same as rank of p)
-  type(block_meta_f08)              :: bmi !< metadata for allocated block
-=======
-  integer, dimension(:), intent(IN) :: di !< dimensions of array p (size(di) must be the same as rank of p)
->>>>>>> 16106263
+  integer, dimension(:), intent(IN) :: di  !< dimensions of array p (size(di) must be the same as rank of p)
+  type(block_meta_f08)              :: bmi !< metadata for allocated block
   integer(C_INT) :: pref
   type(block_meta_c)   :: bmc
   type(C_PTR) :: cptr
@@ -466,12 +422,8 @@
   implicit none
   class(heap), intent(INOUT) :: h    !< heap object
   integer(C_INT), dimension(:,:,:,:), intent(OUT), pointer :: p !< 4 dimensional pointer to integer array
-<<<<<<< HEAD
-  integer, dimension(:), intent(IN) :: di  !< dimensions of array p (size(di) must be the same as rank of p)
-  type(block_meta_f08)              :: bmi !< metadata for allocated block
-=======
-  integer, dimension(:), intent(IN) :: di !< dimensions of array p (size(di) must be the same as rank of p)
->>>>>>> 16106263
+  integer, dimension(:), intent(IN) :: di  !< dimensions of array p (size(di) must be the same as rank of p)
+  type(block_meta_f08)              :: bmi !< metadata for allocated block
   integer(C_INT) :: pref
   type(block_meta_c)   :: bmc
   type(C_PTR) :: cptr
@@ -505,12 +457,8 @@
   implicit none
   class(heap), intent(INOUT) :: h    !< heap object
   integer(C_INT), dimension(:,:,:), intent(OUT), pointer :: p !< 3 dimensional pointer to integer array
-<<<<<<< HEAD
-  integer, dimension(:), intent(IN) :: di  !< dimensions of array p (size(di) must be the same as rank of p)
-  type(block_meta_f08)              :: bmi !< metadata for allocated block
-=======
-  integer, dimension(:), intent(IN) :: di !< dimensions of array p (size(di) must be the same as rank of p)
->>>>>>> 16106263
+  integer, dimension(:), intent(IN) :: di  !< dimensions of array p (size(di) must be the same as rank of p)
+  type(block_meta_f08)              :: bmi !< metadata for allocated block
   integer(C_INT) :: pref
   type(block_meta_c)   :: bmc
   type(C_PTR) :: cptr
@@ -544,12 +492,8 @@
   implicit none
   class(heap), intent(INOUT) :: h    !< heap object
   integer(C_INT), dimension(:,:), intent(OUT), pointer :: p !< 2 dimensional pointer to integer array
-<<<<<<< HEAD
-  integer, dimension(:), intent(IN) :: di  !< dimensions of array p (size(di) must be the same as rank of p)
-  type(block_meta_f08)              :: bmi !< metadata for allocated block
-=======
-  integer, dimension(:), intent(IN) :: di !< dimensions of array p (size(di) must be the same as rank of p)
->>>>>>> 16106263
+  integer, dimension(:), intent(IN) :: di  !< dimensions of array p (size(di) must be the same as rank of p)
+  type(block_meta_f08)              :: bmi !< metadata for allocated block
   integer(C_INT) :: pref
   type(block_meta_c)   :: bmc
   type(C_PTR) :: cptr
@@ -583,12 +527,8 @@
   implicit none
   class(heap), intent(INOUT) :: h    !< heap object
   integer(C_INT), dimension(:), intent(OUT), pointer :: p !< 1 dimensional pointer to integer array
-<<<<<<< HEAD
-  integer, dimension(:), intent(IN) :: di  !< dimensions of array p (size(di) must be the same as rank of p)
-  type(block_meta_f08)              :: bmi !< metadata for allocated block
-=======
-  integer, dimension(:), intent(IN) :: di !< dimensions of array p (size(di) must be the same as rank of p)
->>>>>>> 16106263
+  integer, dimension(:), intent(IN) :: di  !< dimensions of array p (size(di) must be the same as rank of p)
+  type(block_meta_f08)              :: bmi !< metadata for allocated block
   integer(C_INT) :: pref
   type(block_meta_c)   :: bmc
   type(C_PTR) :: cptr
@@ -622,12 +562,8 @@
   implicit none
   class(heap), intent(INOUT) :: h    !< heap object
   integer(C_LONG_LONG), dimension(:,:,:,:,:), intent(OUT), pointer :: p !< 5 dimensional pointer to integer array
-<<<<<<< HEAD
-  integer, dimension(:), intent(IN) :: di  !< dimensions of array p (size(di) must be the same as rank of p)
-  type(block_meta_f08)              :: bmi !< metadata for allocated block
-=======
-  integer, dimension(:), intent(IN) :: di !< dimensions of array p (size(di) must be the same as rank of p)
->>>>>>> 16106263
+  integer, dimension(:), intent(IN) :: di  !< dimensions of array p (size(di) must be the same as rank of p)
+  type(block_meta_f08)              :: bmi !< metadata for allocated block
   integer(C_LONG_LONG) :: pref
   type(block_meta_c)   :: bmc
   type(C_PTR) :: cptr
@@ -661,12 +597,8 @@
   implicit none
   class(heap), intent(INOUT) :: h    !< heap object
   integer(C_LONG_LONG), dimension(:,:,:,:), intent(OUT), pointer :: p !< 4 dimensional pointer to integer array
-<<<<<<< HEAD
-  integer, dimension(:), intent(IN) :: di  !< dimensions of array p (size(di) must be the same as rank of p)
-  type(block_meta_f08)              :: bmi !< metadata for allocated block
-=======
-  integer, dimension(:), intent(IN) :: di !< dimensions of array p (size(di) must be the same as rank of p)
->>>>>>> 16106263
+  integer, dimension(:), intent(IN) :: di  !< dimensions of array p (size(di) must be the same as rank of p)
+  type(block_meta_f08)              :: bmi !< metadata for allocated block
   integer(C_LONG_LONG) :: pref
   type(block_meta_c)   :: bmc
   type(C_PTR) :: cptr
@@ -700,12 +632,8 @@
   implicit none
   class(heap), intent(INOUT) :: h    !< heap object
   integer(C_LONG_LONG), dimension(:,:,:), intent(OUT), pointer :: p !< 3 dimensional pointer to integer array
-<<<<<<< HEAD
-  integer, dimension(:), intent(IN) :: di  !< dimensions of array p (size(di) must be the same as rank of p)
-  type(block_meta_f08)              :: bmi !< metadata for allocated block
-=======
-  integer, dimension(:), intent(IN) :: di !< dimensions of array p (size(di) must be the same as rank of p)
->>>>>>> 16106263
+  integer, dimension(:), intent(IN) :: di  !< dimensions of array p (size(di) must be the same as rank of p)
+  type(block_meta_f08)              :: bmi !< metadata for allocated block
   integer(C_LONG_LONG) :: pref
   type(block_meta_c)   :: bmc
   type(C_PTR) :: cptr
@@ -739,12 +667,8 @@
   implicit none
   class(heap), intent(INOUT) :: h    !< heap object
   integer(C_LONG_LONG), dimension(:,:), intent(OUT), pointer :: p !< 2 dimensional pointer to integer array
-<<<<<<< HEAD
-  integer, dimension(:), intent(IN) :: di  !< dimensions of array p (size(di) must be the same as rank of p)
-  type(block_meta_f08)              :: bmi !< metadata for allocated block
-=======
-  integer, dimension(:), intent(IN) :: di !< dimensions of array p (size(di) must be the same as rank of p)
->>>>>>> 16106263
+  integer, dimension(:), intent(IN) :: di  !< dimensions of array p (size(di) must be the same as rank of p)
+  type(block_meta_f08)              :: bmi !< metadata for allocated block
   integer(C_LONG_LONG) :: pref
   type(block_meta_c)   :: bmc
   type(C_PTR) :: cptr
@@ -778,12 +702,8 @@
   implicit none
   class(heap), intent(INOUT) :: h    !< heap object
   integer(C_LONG_LONG), dimension(:), intent(OUT), pointer :: p !< 1 dimensional pointer to integer array
-<<<<<<< HEAD
-  integer, dimension(:), intent(IN) :: di  !< dimensions of array p (size(di) must be the same as rank of p)
-  type(block_meta_f08)              :: bmi !< metadata for allocated block
-=======
-  integer, dimension(:), intent(IN) :: di !< dimensions of array p (size(di) must be the same as rank of p)
->>>>>>> 16106263
+  integer, dimension(:), intent(IN) :: di  !< dimensions of array p (size(di) must be the same as rank of p)
+  type(block_meta_f08)              :: bmi !< metadata for allocated block
   integer(C_LONG_LONG) :: pref
   type(block_meta_c)   :: bmc
   type(C_PTR) :: cptr
@@ -817,12 +737,8 @@
   implicit none
   class(heap), intent(INOUT) :: h    !< heap object
   real(C_FLOAT), dimension(:,:,:,:,:), intent(OUT), pointer :: p !< 5 dimensional pointer to real array
-<<<<<<< HEAD
-  integer, dimension(:), intent(IN) :: di  !< dimensions of array p (size(di) must be the same as rank of p)
-  type(block_meta_f08)              :: bmi !< metadata for allocated block
-=======
-  integer, dimension(:), intent(IN) :: di !< dimensions of array p (size(di) must be the same as rank of p)
->>>>>>> 16106263
+  integer, dimension(:), intent(IN) :: di  !< dimensions of array p (size(di) must be the same as rank of p)
+  type(block_meta_f08)              :: bmi !< metadata for allocated block
   real(C_FLOAT) :: pref
   type(block_meta_c)   :: bmc
   type(C_PTR) :: cptr
@@ -856,12 +772,8 @@
   implicit none
   class(heap), intent(INOUT) :: h    !< heap object
   real(C_FLOAT), dimension(:,:,:,:), intent(OUT), pointer :: p !< 4 dimensional pointer to real array
-<<<<<<< HEAD
-  integer, dimension(:), intent(IN) :: di  !< dimensions of array p (size(di) must be the same as rank of p)
-  type(block_meta_f08)              :: bmi !< metadata for allocated block
-=======
-  integer, dimension(:), intent(IN) :: di !< dimensions of array p (size(di) must be the same as rank of p)
->>>>>>> 16106263
+  integer, dimension(:), intent(IN) :: di  !< dimensions of array p (size(di) must be the same as rank of p)
+  type(block_meta_f08)              :: bmi !< metadata for allocated block
   real(C_FLOAT) :: pref
   type(block_meta_c)   :: bmc
   type(C_PTR) :: cptr
@@ -895,12 +807,8 @@
   implicit none
   class(heap), intent(INOUT) :: h    !< heap object
   real(C_FLOAT), dimension(:,:,:), intent(OUT), pointer :: p !< 3 dimensional pointer to real array
-<<<<<<< HEAD
-  integer, dimension(:), intent(IN) :: di  !< dimensions of array p (size(di) must be the same as rank of p)
-  type(block_meta_f08)              :: bmi !< metadata for allocated block
-=======
-  integer, dimension(:), intent(IN) :: di !< dimensions of array p (size(di) must be the same as rank of p)
->>>>>>> 16106263
+  integer, dimension(:), intent(IN) :: di  !< dimensions of array p (size(di) must be the same as rank of p)
+  type(block_meta_f08)              :: bmi !< metadata for allocated block
   real(C_FLOAT) :: pref
   type(block_meta_c)   :: bmc
   type(C_PTR) :: cptr
@@ -934,12 +842,8 @@
   implicit none
   class(heap), intent(INOUT) :: h    !< heap object
   real(C_FLOAT), dimension(:,:), intent(OUT), pointer :: p !< 2 dimensional pointer to real array
-<<<<<<< HEAD
-  integer, dimension(:), intent(IN) :: di  !< dimensions of array p (size(di) must be the same as rank of p)
-  type(block_meta_f08)              :: bmi !< metadata for allocated block
-=======
-  integer, dimension(:), intent(IN) :: di !< dimensions of array p (size(di) must be the same as rank of p)
->>>>>>> 16106263
+  integer, dimension(:), intent(IN) :: di  !< dimensions of array p (size(di) must be the same as rank of p)
+  type(block_meta_f08)              :: bmi !< metadata for allocated block
   real(C_FLOAT) :: pref
   type(block_meta_c)   :: bmc
   type(C_PTR) :: cptr
@@ -973,12 +877,8 @@
   implicit none
   class(heap), intent(INOUT) :: h    !< heap object
   real(C_FLOAT), dimension(:), intent(OUT), pointer :: p !< 1 dimensional pointer to real array
-<<<<<<< HEAD
-  integer, dimension(:), intent(IN) :: di  !< dimensions of array p (size(di) must be the same as rank of p)
-  type(block_meta_f08)              :: bmi !< metadata for allocated block
-=======
-  integer, dimension(:), intent(IN) :: di !< dimensions of array p (size(di) must be the same as rank of p)
->>>>>>> 16106263
+  integer, dimension(:), intent(IN) :: di  !< dimensions of array p (size(di) must be the same as rank of p)
+  type(block_meta_f08)              :: bmi !< metadata for allocated block
   real(C_FLOAT) :: pref
   type(block_meta_c)   :: bmc
   type(C_PTR) :: cptr
@@ -1012,12 +912,8 @@
   implicit none
   class(heap), intent(INOUT) :: h    !< heap object
   real(C_DOUBLE), dimension(:,:,:,:,:), intent(OUT), pointer :: p !< 5 dimensional pointer to real array
-<<<<<<< HEAD
-  integer, dimension(:), intent(IN) :: di  !< dimensions of array p (size(di) must be the same as rank of p)
-  type(block_meta_f08)              :: bmi !< metadata for allocated block
-=======
-  integer, dimension(:), intent(IN) :: di !< dimensions of array p (size(di) must be the same as rank of p)
->>>>>>> 16106263
+  integer, dimension(:), intent(IN) :: di  !< dimensions of array p (size(di) must be the same as rank of p)
+  type(block_meta_f08)              :: bmi !< metadata for allocated block
   real(C_DOUBLE) :: pref
   type(block_meta_c)   :: bmc
   type(C_PTR) :: cptr
@@ -1051,12 +947,8 @@
   implicit none
   class(heap), intent(INOUT) :: h    !< heap object
   real(C_DOUBLE), dimension(:,:,:,:), intent(OUT), pointer :: p !< 4 dimensional pointer to real array
-<<<<<<< HEAD
-  integer, dimension(:), intent(IN) :: di  !< dimensions of array p (size(di) must be the same as rank of p)
-  type(block_meta_f08)              :: bmi !< metadata for allocated block
-=======
-  integer, dimension(:), intent(IN) :: di !< dimensions of array p (size(di) must be the same as rank of p)
->>>>>>> 16106263
+  integer, dimension(:), intent(IN) :: di  !< dimensions of array p (size(di) must be the same as rank of p)
+  type(block_meta_f08)              :: bmi !< metadata for allocated block
   real(C_DOUBLE) :: pref
   type(block_meta_c)   :: bmc
   type(C_PTR) :: cptr
@@ -1090,12 +982,8 @@
   implicit none
   class(heap), intent(INOUT) :: h    !< heap object
   real(C_DOUBLE), dimension(:,:,:), intent(OUT), pointer :: p !< 3 dimensional pointer to real array
-<<<<<<< HEAD
-  integer, dimension(:), intent(IN) :: di  !< dimensions of array p (size(di) must be the same as rank of p)
-  type(block_meta_f08)              :: bmi !< metadata for allocated block
-=======
-  integer, dimension(:), intent(IN) :: di !< dimensions of array p (size(di) must be the same as rank of p)
->>>>>>> 16106263
+  integer, dimension(:), intent(IN) :: di  !< dimensions of array p (size(di) must be the same as rank of p)
+  type(block_meta_f08)              :: bmi !< metadata for allocated block
   real(C_DOUBLE) :: pref
   type(block_meta_c)   :: bmc
   type(C_PTR) :: cptr
@@ -1129,12 +1017,8 @@
   implicit none
   class(heap), intent(INOUT) :: h    !< heap object
   real(C_DOUBLE), dimension(:,:), intent(OUT), pointer :: p !< 2 dimensional pointer to real array
-<<<<<<< HEAD
-  integer, dimension(:), intent(IN) :: di  !< dimensions of array p (size(di) must be the same as rank of p)
-  type(block_meta_f08)              :: bmi !< metadata for allocated block
-=======
-  integer, dimension(:), intent(IN) :: di !< dimensions of array p (size(di) must be the same as rank of p)
->>>>>>> 16106263
+  integer, dimension(:), intent(IN) :: di  !< dimensions of array p (size(di) must be the same as rank of p)
+  type(block_meta_f08)              :: bmi !< metadata for allocated block
   real(C_DOUBLE) :: pref
   type(block_meta_c)   :: bmc
   type(C_PTR) :: cptr
@@ -1168,12 +1052,8 @@
   implicit none
   class(heap), intent(INOUT) :: h    !< heap object
   real(C_DOUBLE), dimension(:), intent(OUT), pointer :: p !< 1 dimensional pointer to real array
-<<<<<<< HEAD
-  integer, dimension(:), intent(IN) :: di  !< dimensions of array p (size(di) must be the same as rank of p)
-  type(block_meta_f08)              :: bmi !< metadata for allocated block
-=======
-  integer, dimension(:), intent(IN) :: di !< dimensions of array p (size(di) must be the same as rank of p)
->>>>>>> 16106263
+  integer, dimension(:), intent(IN) :: di  !< dimensions of array p (size(di) must be the same as rank of p)
+  type(block_meta_f08)              :: bmi !< metadata for allocated block
   real(C_DOUBLE) :: pref
   type(block_meta_c)   :: bmc
   type(C_PTR) :: cptr
