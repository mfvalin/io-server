cmake_minimum_required(VERSION 3.16)

# What to compile
file(GLOB PROJECT_C_FILES *.c)
file(GLOB PROJECT_F_FILES *.F90 *.F *.f *.f90)

# Headers to generate
set(C_TO_INC_FILES
  circular_buffer.c
  distributed_circular_buffer.c
  rpn_extra.c
  shmem_arena.c
  timer.c
)

set(C_TO_H_FILES
  circular_buffer.c
  distributed_circular_buffer.c
  rpn_extra.c
  shmem_arena.c
  shmem_heap.c
  timer.c
)

set(F_ALLOC_FILE ${CMAKE_CURRENT_SOURCE_DIR}/io-server/f_alloc.inc)

file(GLOB PROJECT_INCLUDE_FILES
  io-server/*.h
  io-server/*.inc
  io-server/*.hf
)

# Fortran headers
set(EXTRACT_FORTRAN_SCRIPT ${CMAKE_CURRENT_SOURCE_DIR}/../scripts/extract_fortran_interfaces.sh)
foreach(C_FILE ${C_TO_INC_FILES})
   get_filename_component(FILE_NAME ${C_FILE} NAME_WLE)
   set(IN_FILE "${CMAKE_CURRENT_SOURCE_DIR}/${C_FILE}")
   set(OUT_FILE "${CMAKE_CURRENT_SOURCE_DIR}/io-server/${FILE_NAME}.inc")
   add_custom_command(OUTPUT ${OUT_FILE} COMMAND ${EXTRACT_FORTRAN_SCRIPT} ${IN_FILE} > ${OUT_FILE} DEPENDS ${C_FILE} ${EXTRACT_FORTRAN_SCRIPT})
   list(APPEND PROJECT_INCLUDE_FILES ${OUT_FILE})
endforeach(C_FILE)

# C headers
set(EXTRACT_C_SCRIPT ${CMAKE_CURRENT_SOURCE_DIR}/../scripts/extract_c_interfaces.sh)
foreach(C_FILE ${C_TO_H_FILES})
   get_filename_component(FILE_NAME ${C_FILE} NAME_WLE)
   set(IN_FILE "${CMAKE_CURRENT_SOURCE_DIR}/${C_FILE}")
   set(OUT_FILE "${CMAKE_CURRENT_SOURCE_DIR}/io-server/${FILE_NAME}.h")
   add_custom_command(OUTPUT ${OUT_FILE} COMMAND ${EXTRACT_C_SCRIPT} ${IN_FILE} > ${OUT_FILE} DEPENDS ${C_FILE} ${EXTRACT_C_SCRIPT})
   list(APPEND PROJECT_INCLUDE_FILES ${OUT_FILE})
endforeach(C_FILE)

# A bunch of fortran function signatures
set(F_ALLOC_SCRIPT ${CMAKE_CURRENT_SOURCE_DIR}/../scripts/shape_f_pointer.sh)
add_custom_command(OUTPUT ${F_ALLOC_FILE} COMMAND ${F_ALLOC_SCRIPT} > ${F_ALLOC_FILE} DEPENDS ${F_ALLOC_SCRIPT})
list(APPEND PROJECT_INCLUDE_FILES ${F_ALLOC_FILE})

# The library itself
add_library(${PROJECT_NAME} ${PROJECT_C_FILES} ${PROJECT_F_FILES} ${PROJECT_INCLUDE_FILES})
target_include_directories(${PROJECT_NAME} PUBLIC ${CMAKE_CURRENT_SOURCE_DIR})

# Where to put modules
get_target_property(LIBRARY_DIR ${PROJECT_NAME} BINARY_DIR)
set_target_properties(${PROJECT_NAME} PROPERTIES Fortran_MODULE_DIRECTORY ${LIBRARY_DIR}/mod)
target_include_directories(${PROJECT_NAME} INTERFACE ${LIBRARY_DIR}/mod)

set_target_properties(${PROJECT_NAME} PROPERTIES VERSION ${PROJECT_VERSION})

target_compile_definitions(${PROJECT_NAME} PRIVATE _POSIX_C_SOURCE=199309L)

target_compile_options(
   ${PROJECT_NAME}
   PUBLIC
<<<<<<< HEAD
   # $<$<COMPILE_LANG_AND_ID:C,GNU>:-Wall -Wextra -Werror>
   $<$<COMPILE_LANG_AND_ID:C,GNU>:-Wall -Wextra>
   # $<$<COMPILE_LANG_AND_ID:Fortran,GNU>:-Wall -Wextra -Werror>
   $<$<COMPILE_LANG_AND_ID:Fortran,GNU>:-Wall -Wextra>
=======
   $<$<COMPILE_LANG_AND_ID:C,GNU>:-Wall -Wextra -Werror -Wno-error=pedantic -Wno-error=unused-function>
   $<$<COMPILE_LANG_AND_ID:Fortran,GNU>:-Wall -Wextra -Werror -Wno-error=unused-function -fmax-errors=8>
>>>>>>> c46ead2a
   $<$<COMPILE_LANG_AND_ID:C,Intel>:-Wall -Werror>
   $<$<COMPILE_LANG_AND_ID:Fortran,Intel>:-warn all -diag-disable 5268,7025,7416>
   #-g -O0
)

install(TARGETS ${PROJECT_NAME})<|MERGE_RESOLUTION|>--- conflicted
+++ resolved
@@ -71,15 +71,8 @@
 target_compile_options(
    ${PROJECT_NAME}
    PUBLIC
-<<<<<<< HEAD
-   # $<$<COMPILE_LANG_AND_ID:C,GNU>:-Wall -Wextra -Werror>
-   $<$<COMPILE_LANG_AND_ID:C,GNU>:-Wall -Wextra>
-   # $<$<COMPILE_LANG_AND_ID:Fortran,GNU>:-Wall -Wextra -Werror>
-   $<$<COMPILE_LANG_AND_ID:Fortran,GNU>:-Wall -Wextra>
-=======
    $<$<COMPILE_LANG_AND_ID:C,GNU>:-Wall -Wextra -Werror -Wno-error=pedantic -Wno-error=unused-function>
    $<$<COMPILE_LANG_AND_ID:Fortran,GNU>:-Wall -Wextra -Werror -Wno-error=unused-function -fmax-errors=8>
->>>>>>> c46ead2a
    $<$<COMPILE_LANG_AND_ID:C,Intel>:-Wall -Werror>
    $<$<COMPILE_LANG_AND_ID:Fortran,Intel>:-warn all -diag-disable 5268,7025,7416>
    #-g -O0
